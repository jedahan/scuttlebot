--- conflicted
+++ resolved
@@ -3,32 +3,17 @@
 var url     = require('url')
 var pull    = require('pull-stream')
 var path    = require('path')
-var opts    = require('ssb-keys')
 var merge   = require('deepmerge')
 var create  = require('secure-scuttlebutt/create')
 var mkdirp  = require('mkdirp')
 var crypto  = require('crypto')
+var ssbKeys = require('ssb-keys')
 var multicb = require('multicb')
-<<<<<<< HEAD
+
 
 var Api      = require('./lib/api')
-var seal     = require('./lib/seal')(opts)
 var manifest = require('./lib/manifest')
 var peerApi  = require('./lib/rpc')
-=======
-var pull = require('pull-stream')
-var toPull = require('stream-to-pull-stream')
-var path = require('path')
-var ssbkeys = require('ssb-keys')
-var create = require('secure-scuttlebutt/create')
-var api = require('./lib/api')
-var mkdirp = require('mkdirp')
-var url = require('url')
-var crypto = require('crypto')
-var deepEqual = require('deep-equal')
-
-var net = require('pull-ws-server')
->>>>>>> f435af6b
 
 function loadSSB (config) {
   var dbPath  = path.join(config.path, 'db')
@@ -38,7 +23,7 @@
 
 function loadKeys (config) {
   var keyPath = path.join(config.path, 'secret')
-  return ssbkeys.loadOrCreateSync(keyPath)
+  return ssbKeys.loadOrCreateSync(keyPath)
 }
 
 function isString (s) {
@@ -83,14 +68,10 @@
   server.ssb = ssb
   server.feed = feed
   server.config = config
-<<<<<<< HEAD
-  server.options = opts //crypto stuff.
+  server.options = ssbKeys
   server.manifest = merge({}, manifest)
 
   var api = Api(server)
-=======
-  server.options = ssbkeys
->>>>>>> f435af6b
 
   // peer connection
   // ===============
@@ -121,7 +102,7 @@
 
   // authenticates the RPC stream
   function authSession (rpc, role, cb) {
-    rpc.auth(ssbkeys.signObj(keys, {
+    rpc.auth(ssbKeys.signObj(keys, {
       role: role,
       ToS: 'be excellent to each other',
       public: keys.public,
@@ -166,7 +147,7 @@
       created: ts,
       expires: ts + (perms.ttl || 60*60*1000), //1 hour
       key: key,
-      id: ssbkeys.hash(key),
+      id: ssbKeys.hash(key),
       perms: perms
     }
     secrets.push(sec)
@@ -182,7 +163,7 @@
       return e.id === msg.keyId
     })
     if(!secret) return
-    return ssbkeys.verifyObjHmac(secret.key, msg)
+    return ssbKeys.verifyObjHmac(secret.key, msg)
   }
 
   return server
@@ -195,7 +176,7 @@
 
 exports.init =
 exports.fromConfig = function (config) {
-  return module.exports(ssb)
+  return module.exports(config)
       .use(require('./plugins/replicate'))
       .use(require('./plugins/gossip'))
       .use(require('./plugins/local'))
