var SecretStack = require('secret-stack')

var SSB = require('ssb-db')

<<<<<<< HEAD
//create a sbot with default caps. these can be overridden again when you call create.
function createSsbServer () {
  return SecretStack({ caps: require('./caps') }).use(SSB)
=======
var SSB = {
  manifest: manifest,
  permissions: {
    master: {allow: null, deny: null},
    anonymous: {allow: ['createHistoryStream'], deny: null}
  },
  init: function (api, opts) {

    // .temp: use a /tmp data directory
    // (useful for testing)
    if(opts.temp) {
      var name = isString(opts.temp) ? opts.temp : ''+Date.now()
      opts.path = path.join(osenv.tmpdir(), name)
      rimraf.sync(opts.path)
    }

    // load/create secure scuttlebutt data directory
    var dbPath = path.join(opts.path, 'db')
    mkdirp.sync(dbPath)

    if(!opts.keys)
      opts.keys = ssbKeys.generate('ed25519', opts.seed && Buffer.from(opts.seed, 'base64'))

    if(!opts.path)
      throw new Error('opts.path *must* be provided, or use opts.temp=name to create a test instance')

    // main interface
    var ssb = create(path.join(opts.path, 'db'), opts, opts.keys)
    //treat the main feed as remote, because it's likely handled like that by others.
    var feed = ssb.createFeed(opts.keys, {remote: true})
    var _close = api.close
    var close = function (arg, cb) {
      if('function' === typeof arg) cb = arg
      // override to close the SSB database
      ssb.close(function (err) {
        if (err) throw err
        _close()
        cb && cb() //multiserver doesn't take a callback on close.
      })
    }

    function since () {
      var plugs = {}
      var sync = true
      for(var k in ssb) {
        if(ssb[k] && isObject(ssb[k]) && isFunction(ssb[k].since)) {
          plugs[k] = ssb[k].since.value
          sync = sync && (plugs[k] === ssb.since.value)
        }
      }
      return {
        since: ssb.since.value,
        plugins: plugs,
        sync: sync,
      }
    }
    var self
    return self = {
      id                       : feed.id,
      keys                     : opts.keys,

      ready                    : function () {
        return ssb.ready.value
      },

      progress                 : function () {
        return ssb.progress
      },

      status                   : function () {
        return {progress: self.progress(), db: ssb.status, sync: since() }
      },

      version                  : function () {
        return pkg.version
      },

      //temporary!
      _flumeUse                :
        function (name, flumeview) {
          ssb.use(name, flumeview)
          return ssb[name]
        },

      usage                    : valid.sync(usage, 'string?|boolean?'),
      close                    : valid.async(close),

      publish                  : valid.async(feed.add, 'string|msgContent'),
      add                      : valid.async(ssb.add, 'msg'),
      queue                      : valid.async(ssb.queue, 'msg'),
      get                      : valid.async(ssb.get, 'msgLink|number|object'),

      post                     : ssb.post,
      addMap                   : ssb.addMap,

      since                    : since,

      getPublicKey             : ssb.getPublicKey,
      latest                   : ssb.latest,
      getLatest                : valid.async(ssb.getLatest, 'feedId'),
      latestSequence           : valid.async(ssb.latestSequence, 'feedId'),
      createFeed               : ssb.createFeed,
      whoami                   : function () { return { id: feed.id } },
      query                    : ssb.query,
      createFeedStream         : valid.source(ssb.createFeedStream, 'readStreamOpts?'),
      createHistoryStream      : valid.source(ssb.createHistoryStream, ['createHistoryStreamOpts'], ['feedId', 'number?', 'boolean?']),
      createLogStream          : valid.source(ssb.createLogStream, 'readStreamOpts?'),
      createUserStream         : valid.source(ssb.createUserStream, 'createUserStreamOpts'),
      links                    : valid.source(ssb.links, 'linksOpts'),
      sublevel                 : ssb.sublevel,
      messagesByType           : valid.source(ssb.messagesByType, 'string|messagesByTypeOpts'),
      createWriteStream        : ssb.createWriteStream,
      getVectorClock           : ssb.getVectorClock,
      getAtSequence            : ssb.getAtSequence,
      addUnboxer               : ssb.addUnboxer,
    }
  }
}

// live help RPC method
function usage (cmd) {
  var path = (cmd||'').split('.')
  if ((path[0] && apidocs[path[0]]) || (cmd && apidocs[cmd])) {
    // return usage for the plugin
    cmd = path.slice(1).join('.')
    return mdm.usage(apidocs[path[0]], cmd, { prefix: path[0] })
  }
  if (!cmd) {
    // return usage for all docs
    return Object.keys(apidocs).map(function (name) {
      if (name == '_')
        return mdm.usage(apidocs[name], null, { nameWidth: 20 })

      var text = mdm.usage(apidocs[name], null, { prefix: name, nameWidth: 20 })
      return text.slice(text.indexOf('Commands:') + 10) // skip past the toplevel summary, straight to the cmd list
    }).join('\n\n')
  }
  // toplevel cmd usage
  cmd = cmdAliases[cmd] || cmd
  return mdm.usage(apidocs._, cmd)
}

function createSsbServer(startedCb) {
  return SecretStack({
    //this is just the default app key.
    //it can be overridden by passing a appKey as option
    //when creating a SsbServer instance.
    appKey: require('./lib/ssb-cap')
  }, startedCb)
    .use(SSB)
>>>>>>> a0292906
}
module.exports = createSsbServer()

//this isn't really needed anymore.
module.exports.createSsbServer = createSsbServer

<|MERGE_RESOLUTION|>--- conflicted
+++ resolved
@@ -2,165 +2,14 @@
 
 var SSB = require('ssb-db')
 
-<<<<<<< HEAD
 //create a sbot with default caps. these can be overridden again when you call create.
 function createSsbServer () {
   return SecretStack({ caps: require('./caps') }).use(SSB)
-=======
-var SSB = {
-  manifest: manifest,
-  permissions: {
-    master: {allow: null, deny: null},
-    anonymous: {allow: ['createHistoryStream'], deny: null}
-  },
-  init: function (api, opts) {
-
-    // .temp: use a /tmp data directory
-    // (useful for testing)
-    if(opts.temp) {
-      var name = isString(opts.temp) ? opts.temp : ''+Date.now()
-      opts.path = path.join(osenv.tmpdir(), name)
-      rimraf.sync(opts.path)
-    }
-
-    // load/create secure scuttlebutt data directory
-    var dbPath = path.join(opts.path, 'db')
-    mkdirp.sync(dbPath)
-
-    if(!opts.keys)
-      opts.keys = ssbKeys.generate('ed25519', opts.seed && Buffer.from(opts.seed, 'base64'))
-
-    if(!opts.path)
-      throw new Error('opts.path *must* be provided, or use opts.temp=name to create a test instance')
-
-    // main interface
-    var ssb = create(path.join(opts.path, 'db'), opts, opts.keys)
-    //treat the main feed as remote, because it's likely handled like that by others.
-    var feed = ssb.createFeed(opts.keys, {remote: true})
-    var _close = api.close
-    var close = function (arg, cb) {
-      if('function' === typeof arg) cb = arg
-      // override to close the SSB database
-      ssb.close(function (err) {
-        if (err) throw err
-        _close()
-        cb && cb() //multiserver doesn't take a callback on close.
-      })
-    }
-
-    function since () {
-      var plugs = {}
-      var sync = true
-      for(var k in ssb) {
-        if(ssb[k] && isObject(ssb[k]) && isFunction(ssb[k].since)) {
-          plugs[k] = ssb[k].since.value
-          sync = sync && (plugs[k] === ssb.since.value)
-        }
-      }
-      return {
-        since: ssb.since.value,
-        plugins: plugs,
-        sync: sync,
-      }
-    }
-    var self
-    return self = {
-      id                       : feed.id,
-      keys                     : opts.keys,
-
-      ready                    : function () {
-        return ssb.ready.value
-      },
-
-      progress                 : function () {
-        return ssb.progress
-      },
-
-      status                   : function () {
-        return {progress: self.progress(), db: ssb.status, sync: since() }
-      },
-
-      version                  : function () {
-        return pkg.version
-      },
-
-      //temporary!
-      _flumeUse                :
-        function (name, flumeview) {
-          ssb.use(name, flumeview)
-          return ssb[name]
-        },
-
-      usage                    : valid.sync(usage, 'string?|boolean?'),
-      close                    : valid.async(close),
-
-      publish                  : valid.async(feed.add, 'string|msgContent'),
-      add                      : valid.async(ssb.add, 'msg'),
-      queue                      : valid.async(ssb.queue, 'msg'),
-      get                      : valid.async(ssb.get, 'msgLink|number|object'),
-
-      post                     : ssb.post,
-      addMap                   : ssb.addMap,
-
-      since                    : since,
-
-      getPublicKey             : ssb.getPublicKey,
-      latest                   : ssb.latest,
-      getLatest                : valid.async(ssb.getLatest, 'feedId'),
-      latestSequence           : valid.async(ssb.latestSequence, 'feedId'),
-      createFeed               : ssb.createFeed,
-      whoami                   : function () { return { id: feed.id } },
-      query                    : ssb.query,
-      createFeedStream         : valid.source(ssb.createFeedStream, 'readStreamOpts?'),
-      createHistoryStream      : valid.source(ssb.createHistoryStream, ['createHistoryStreamOpts'], ['feedId', 'number?', 'boolean?']),
-      createLogStream          : valid.source(ssb.createLogStream, 'readStreamOpts?'),
-      createUserStream         : valid.source(ssb.createUserStream, 'createUserStreamOpts'),
-      links                    : valid.source(ssb.links, 'linksOpts'),
-      sublevel                 : ssb.sublevel,
-      messagesByType           : valid.source(ssb.messagesByType, 'string|messagesByTypeOpts'),
-      createWriteStream        : ssb.createWriteStream,
-      getVectorClock           : ssb.getVectorClock,
-      getAtSequence            : ssb.getAtSequence,
-      addUnboxer               : ssb.addUnboxer,
-    }
-  }
-}
-
-// live help RPC method
-function usage (cmd) {
-  var path = (cmd||'').split('.')
-  if ((path[0] && apidocs[path[0]]) || (cmd && apidocs[cmd])) {
-    // return usage for the plugin
-    cmd = path.slice(1).join('.')
-    return mdm.usage(apidocs[path[0]], cmd, { prefix: path[0] })
-  }
-  if (!cmd) {
-    // return usage for all docs
-    return Object.keys(apidocs).map(function (name) {
-      if (name == '_')
-        return mdm.usage(apidocs[name], null, { nameWidth: 20 })
-
-      var text = mdm.usage(apidocs[name], null, { prefix: name, nameWidth: 20 })
-      return text.slice(text.indexOf('Commands:') + 10) // skip past the toplevel summary, straight to the cmd list
-    }).join('\n\n')
-  }
-  // toplevel cmd usage
-  cmd = cmdAliases[cmd] || cmd
-  return mdm.usage(apidocs._, cmd)
-}
-
-function createSsbServer(startedCb) {
-  return SecretStack({
-    //this is just the default app key.
-    //it can be overridden by passing a appKey as option
-    //when creating a SsbServer instance.
-    appKey: require('./lib/ssb-cap')
-  }, startedCb)
-    .use(SSB)
->>>>>>> a0292906
 }
 module.exports = createSsbServer()
 
 //this isn't really needed anymore.
 module.exports.createSsbServer = createSsbServer
 
+
+
