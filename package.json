--- conflicted
+++ resolved
@@ -29,12 +29,9 @@
     "explain-error": "~1.0.1",
     "map-merge": "~1.1.0",
     "multiblob": "~1.2.0",
-<<<<<<< HEAD
-    "bash-color": "~0.0.3"
-=======
+    "bash-color": "~0.0.3",
     "pull-inactivity": "~2.1.1",
     "graphmitter": "~1.0.0"
->>>>>>> eed17458
   },
   "devDependencies": {
     "rimraf": "~2.2.8",
