--- conflicted
+++ resolved
@@ -1,11 +1,7 @@
 'use strict'
 var pull = require('pull-stream')
-<<<<<<< HEAD
-var Paramap = require('pull-paramap')
-=======
 var pullNext = require('pull-next')
 var para = require('pull-paramap')
->>>>>>> ae758ca8
 var Notify = require('pull-notify')
 var Cat = require('pull-cat')
 var Debounce = require('observ-debounce')
@@ -19,6 +15,8 @@
 function toSeq (s) {
   return 'number' === typeof s ? s : s.sequence
 }
+
+function last (a) { return a[a.length - 1] }
 
 // if one of these shows up in a replication stream, the stream is dead
 var streamErrors = {
@@ -30,7 +28,7 @@
   'read ETIMEDOUT': true,
   'write ECONNRESET': true,
   'write EPIPE': true,
-  'stream is closed': true // rpc method called after stream ended
+  'stream is closed': true, // rpc method called after stream ended
 }
 
 module.exports = {
@@ -177,16 +175,6 @@
 
     function localPeers () {
       if(!sbot.gossip) return
-<<<<<<< HEAD
-      sbot.gossip.peers()
-        .forEach(function (e) {
-          if(to_send[e.key] == null) {
-            sbot.latestSequence(e.key, function (err, seq) {
-              addPeer({id: e.key, sequence: seq})
-            })
-          }
-        })
-=======
       sbot.gossip.peers().forEach(function (e) {
         if (e.source === 'local' && toSend[e.key] == null) {
           sbot.latestSequence(e.key, function (err, seq) {
@@ -194,7 +182,6 @@
           })
         }
       })
->>>>>>> ae758ca8
     }
 
     //also request local peers.
@@ -231,18 +218,14 @@
       sbot.friends.createFriendStream(opts),
       // filter out duplicates, and also keep track of what we expect to receive
       // lookup the latest sequence from each user
-<<<<<<< HEAD
+      // TODO: use paramap?
       pull.asyncMap(function (data, cb) {
-        if(data.sync) return cb(null, S = data)
-=======
-      para(function (data, cb) {
         if(data.sync) return cb(null, data)
->>>>>>> ae758ca8
         var id = data.id || data
         sbot.latestSequence(id, function (err, seq) {
           cb(null, {
-              id: id, sequence: err ? 0 : toSeq(seq)
-            })
+            id: id, sequence: err ? 0 : toSeq(seq)
+          })
         })
       }, 32),
       pull.drain(addPeer, friendsLoaded)
@@ -284,17 +267,9 @@
           debounce.set()
 
           pull(
-<<<<<<< HEAD
-            rpc.createHistoryStream({
-              id: upto.id,
-              sequence: (upto.sequence || upto.seq || 0) + 1,
-              live: true,
-              keys: false
-=======
             createHistoryStreamWithSync(rpc, upto, function onSync () {
               pendingFeedsForPeer[rpc.id].delete(upto.id)
               debounce.set()
->>>>>>> ae758ca8
             }),
             sbot.createWriteStream(function (err) {
               if(err && !(err.message in errorsSeen)) {
@@ -330,15 +305,11 @@
 
     return {
       changes: notify.listen,
-      upto: upto
+      upto: upto,
     }
   }
 }
 
-<<<<<<< HEAD
-
-
-=======
 function createHistoryStreamWithSync (rpc, upto, onSync) {
   // HACK: createHistoryStream does not emit sync event, so we don't
   // know when it switches to live. Do it manually!
@@ -369,5 +340,4 @@
       })
     }
   })
-}
->>>>>>> ae758ca8
+}