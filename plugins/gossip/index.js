'use strict'
var pull = require('pull-stream')
var Notify = require('pull-notify')
var mdm = require('mdmanifest')
var valid = require('../../lib/validators')
var apidoc = require('../../lib/apidocs').gossip
var u = require('../../lib/util')
var ref = require('ssb-ref')
var ping = require('pull-ping')
var stats = require('statistics')
var Schedule = require('./schedule')
var Init = require('./init')
var AtomicFile = require('atomic-file')
var path = require('path')
var deepEqual = require('deep-equal')

function isFunction (f) {
  return 'function' === typeof f
}

function stringify(peer) {
  return [peer.host, peer.port, peer.key].join(':')
}

/*
Peers : [{
  key: id,
  host: ip,
  port: int,
  //to be backwards compatible with patchwork...
  announcers: {length: int}
  source: 'pub'|'manual'|'local'
}]
*/


module.exports = {
  name: 'gossip',
  version: '1.0.0',
  manifest: mdm.manifest(apidoc),
  permissions: {
    anonymous: {allow: ['ping']}
  },
  init: function (server, config) {
    var notify = Notify()
    var conf = config.gossip || {}
    var home = ref.parseAddress(server.getAddress())

    var stateFile = AtomicFile(path.join(config.path, 'gossip.json'))

    //Known Peers
    var peers = []

    function getPeer(id) {
      return u.find(peers, function (e) {
        return e && e.key === id
      })
    }

    var timer_ping = 5*6e4

    var gossip = {
      wakeup: 0,
      peers: function () {
        return peers
      },
      get: function (addr) {
        addr = ref.parseAddress(addr)
        return u.find(peers, function (a) {
          return (
            addr.port === a.port
            && addr.host === a.host
            && addr.key === a.key
          )
        })
      },
      connect: valid.async(function (addr, cb) {
        addr = ref.parseAddress(addr)
        if (!addr || typeof addr != 'object')
          return cb(new Error('first param must be an address'))

        if(!addr.key) return cb(new Error('address must have ed25519 key'))
        // add peer to the table, incase it isn't already.
        gossip.add(addr, 'manual')
        var p = gossip.get(addr)
        if(!p) return cb()

        p.stateChange = Date.now()
        p.state = 'connecting'
        server.connect(p, function (err, rpc) {
          if (err) {
            p.state = undefined
            p.failure = (p.failure || 0) + 1
            p.stateChange = Date.now()
            notify({ type: 'connect-failure', peer: p })
            server.emit('log:info', ['SBOT', p.host+':'+p.port+p.key, 'connection failed', err.message || err])
            p.duration = stats(p.duration, 0)
            return (cb && cb(err))
          }
          else {
            p.state = 'connected'
            p.failure = 0
          }
          cb && cb(null, rpc)
        })

      }, 'string|object'),

      disconnect: valid.async(function (addr, cb) {
        var peer = this.get(addr)

        peer.state = 'disconnecting'
        peer.stateChange = Date.now()
        if(!peer || !peer.disconnect) cb && cb()
        else peer.disconnect(true, function (err) {
          peer.stateChange = Date.now()
        })

      }, 'string|object'),

      changes: function () {
        return notify.listen()
      },
      //add an address to the peer table.
      add: valid.sync(function (addr, source) {
        addr = ref.parseAddress(addr)
        if(!ref.isAddress(addr))
          throw new Error('not a valid address:' + JSON.stringify(addr))
        // check that this is a valid address, and not pointing at self.

        if(addr.key === home.key) return
        if(addr.host === home.host && addr.port === home.port) return

        var f = gossip.get(addr)

        if(!f) {
          // new peer
          addr.source = source
          addr.announcers = 1
          addr.duration = addr.duration || null
          peers.push(addr)
          notify({ type: 'discover', peer: addr, source: source || 'manual' })
          return addr
        } else if (source === 'friends' || source === 'local') {
          // this peer is a friend or local, override old source to prioritize gossip
          f.source = source
        }
        //don't count local over and over
        else if(f.source != 'local')
          f.announcers ++

        return f
      }, 'string|object', 'string?'),
      ping: function (opts) {
        var timeout = config.timers && config.timers.ping || 5*60e3
        //between 10 seconds and 30 minutes, default 5 min
        timeout = Math.max(10e3, Math.min(timeout, 30*60e3))
        return ping({timeout: timeout})
      },
      reconnect: function () {
        for(var id in server.peers)
          if(id !== server.id) //don't disconnect local client
            server.peers[id].forEach(function (peer) {
              peer.close(true)
            })
        return gossip.wakeup = Date.now()
      }
    }

    Schedule (gossip, config, server)
    Init (gossip, config, server)
    //get current state

    server.on('rpc:connect', function (rpc, isClient) {
      var peer = getPeer(rpc.id)
      //don't track clients that connect, but arn't considered peers.
      //maybe we should though?
      if(!peer) return
      console.log('Connected', stringify(peer))
      //means that we have created this connection, not received it.
      peer.client = !!isClient
      peer.state = 'connected'
      peer.stateChange = Date.now()
      peer.disconnect = function (err, cb) {
        if(isFunction(err)) cb = err, err = null
        rpc.close(err, cb)
      }

      if(isClient) {
        //default ping is 5 minutes...
        var pp = ping({serve: true, timeout: timer_ping}, function (_) {})
        peer.ping = {rtt: pp.rtt, skew: pp.skew}
        pull(
          pp,
          rpc.gossip.ping({timeout: timer_ping}, function (err) {
            if(err.name === 'TypeError') peer.ping.fail = true
          }),
          pp
        )
      }

      rpc.on('closed', function () {
        console.log('Disconnected', stringify(peer))
        //track whether we have successfully connected.
        //or how many failures there have been.
        var since = peer.stateChange
        peer.stateChange = Date.now()
//        if(peer.state === 'connected') //may be "disconnecting"
        peer.duration = stats(peer.duration, peer.stateChange - since)
//        console.log(peer.duration)
        peer.state = undefined
        notify({ type: 'disconnect', peer: peer })
        server.emit('log:info', ['SBOT', rpc.id, 'disconnect'])
      })

      notify({ type: 'connect', peer: peer })
    })

    var last
    stateFile.get(function (err, ary) {
      last = ary || []
      if(Array.isArray(ary))
        ary.forEach(function (v) {
          delete v.state
          // don't add local peers (wait to rediscover)
          if(v.source !== 'local') {
            gossip.add(v, 'stored')
          }
        })
    })

    var int = setInterval(function () {
      var copy = JSON.parse(JSON.stringify(peers))
      copy.filter(function (e) {
        return e.source !== 'local'
      }).forEach(function (e) {
        delete e.state
      })
      if(deepEqual(copy, last)) return
      last = copy
      stateFile.set(copy, function(err) {
        if (err) console.log(err)
      })
    }, 10*1000)

    if(int.unref) int.unref()

    return gossip
  }
<<<<<<< HEAD
}

=======
}
>>>>>>> 5245f428
<|MERGE_RESOLUTION|>--- conflicted
+++ resolved
@@ -247,9 +247,4 @@
 
     return gossip
   }
-<<<<<<< HEAD
 }
-
-=======
-}
->>>>>>> 5245f428
