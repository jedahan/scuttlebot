var pull = require('pull-stream')

function all(stream, cb) {
  if (cb) return pull(stream, pull.collect(cb))
  else return function (cb) {
    pull(stream, pull.collect(cb))
  }
}

function isString(s) {
  return 'string' === typeof s
}

var DEFAULT_PORT = 2000

function peers (server, cb) {
  var config = server.config

  var seeds = config.seeds
  seeds =
    (isArray(seeds)  ? seeds : [seeds]).filter(Boolean)
      .map(function (e) {
            if(isString(e)) {
              var parts = e.split(':')
              e = {host: parts[0], port: parts[1]}
            }
            e.port = e.port || DEFAULT_PORT
            return e
          })

  //local peers added by the local discovery...
  //could have the local plugin call a method to add this,
  //but it would be the same amount of coupling either way.
  var local = server.localPeers || []

  //NOTE: later, we will probably want to not replicate
  //with nodes that we don't (at least) recognise (know someone who knows them)
  //but for now, we can pretty much assume that if they are running
  //scuttlebot they are cool.

  pull(
    server.ssb.messagesByType('pub'),
    pull.map(function (e) {
      return e.content.address
    }),
    pull.filter(function (e) {
      return e.port !== config.port || e.host !== config.host
    }),
    pull.unique(function (e) {
      return JSON.stringify(e)
    }),
    pull.collect(function (err, ary) {
      cb(null, (ary || []).concat(seeds).concat(local))
    })
  )

}

var isArray = Array.isArray

function isObject (o) {
  return o && 'object' === typeof o
}

module.exports = function (server) {
  server.on('close', function () {
    server.closed = true
  })
  var scheduled = false
  function connect () {
    scheduled = false
    if(server.closed) return
    peers(server, function (err, ary) {
      var nPeers = ary.length
      var p = ary[~~(Math.random()*nPeers)]
      // connect to this random peer
      if(p) {
<<<<<<< HEAD
        console.log('GOSSIP connect to', p)
        var rpc = server.connect(p, function(err) {
          console.log('DISCONNECT')
          schedule()
=======
        server.emit('log:info', '[GOSS] Select '+p.host+':'+p.port)
        var rpc = server.connect(p, function() {
          server.emit('gossip:connect', rpc)
>>>>>>> ff495029
        })
        rpc.on('closed', schedule)
      } else schedule()

      function schedule() {
        if(scheduled) return console.log('reconnect already scheduled...')
        scheduled = true
        console.log('reconnect')
        // try to hit each peer approx once a minute
        // - if there's one peer, wait 60-63s
        // - if there's two peers, wait 30-33s
        // - if there's 15 peers, wait 4-7s
        // - if there's 30 peers, wait 2-5s
        // - if there's 60+ peers, wait 1-4s
        //var baseWait = (60 / nPeers)|0
        //if (baseWait < 1) baseWait = 1

        //setTimeout(connect, baseWait*1000 + Math.random() * 3000)
        setTimeout(connect, 500 + Math.random() * 1000)
      }
    })
  }

  connect()
}<|MERGE_RESOLUTION|>--- conflicted
+++ resolved
@@ -75,24 +75,13 @@
       var p = ary[~~(Math.random()*nPeers)]
       // connect to this random peer
       if(p) {
-<<<<<<< HEAD
-        console.log('GOSSIP connect to', p)
-        var rpc = server.connect(p, function(err) {
-          console.log('DISCONNECT')
-          schedule()
-=======
-        server.emit('log:info', '[GOSS] Select '+p.host+':'+p.port)
-        var rpc = server.connect(p, function() {
-          server.emit('gossip:connect', rpc)
->>>>>>> ff495029
-        })
+        var rpc = server.connect(p)
         rpc.on('closed', schedule)
       } else schedule()
 
       function schedule() {
-        if(scheduled) return console.log('reconnect already scheduled...')
+        if(scheduled) return server.emit('log:info', ['gossip', null, 'already-scheduled'])
         scheduled = true
-        console.log('reconnect')
         // try to hit each peer approx once a minute
         // - if there's one peer, wait 60-63s
         // - if there's two peers, wait 30-33s
