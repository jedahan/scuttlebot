--- conflicted
+++ resolved
@@ -57,10 +57,6 @@
         if(!addr.key) return cb(new Error('address must have ed25519 key'))
         // add peer to the table, incase it isn't already.
         gossip.add(addr, 'manual')
-<<<<<<< HEAD
-        connect(addr, cb)
-      }, 'string|object'),
-=======
         // look up the peer
         var peer = u.find(peers, function (a) {
           return (
@@ -70,8 +66,7 @@
           )
         })
         connect(peer, cb)
-      },
->>>>>>> e75d7a1a
+      }, 'string|object'),
       changes: function () {
         return notify.listen()
       },
