--- conflicted
+++ resolved
@@ -17,18 +17,14 @@
 
     var data = JSON.parse(buf.toString())
     data.host = buf.address
-<<<<<<< HEAD
-    data.ts = Date.now()
-=======
     var ts = Date.now()
     data.ts = ts
     var isNew = (data.id in peers)
->>>>>>> ff495029
     peers[data.id] = data
 
     server.localPeers = toArray(peers)
     if (isNew)
-      server.emit('log:info', '[LOCL] Discovered peer', data.host + ':' + data.port)
+      server.emit('log:info', ['local', null, 'discovered', data])
     server.emit('local', data)
   })
 
@@ -45,11 +41,4 @@
     server.localPeers = toArray(peers)
   }, 1000)
 
-}
-
-if(!module.parent) {
-  var emitter = new (require('events').EventEmitter)
-  emitter.config = {port: 2000}
-  emitter.feed = {id: 'noauroabker.test'}
-  module.exports(emitter)
 }