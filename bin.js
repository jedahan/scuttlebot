--- conflicted
+++ resolved
@@ -43,20 +43,11 @@
   // import ssbServer and start the server
 
   var createSsbServer = require('./')
-<<<<<<< HEAD
-    .use(require('./plugins/onion'))
-    .use(require('./plugins/unix-socket'))
-    .use(require('./plugins/no-auth'))
-//    .use(require('./plugins/plugins'))
-    .use(require('ssb-plugins'))
-    .use(require('./plugins/master'))
-=======
     .use(require('ssb-onion'))
     .use(require('ssb-unix-socket'))
     .use(require('ssb-no-auth'))
-    .use(require('ssb-server-plugins'))
+    .use(require('ssb-plugins'))
     .use(require('ssb-master'))
->>>>>>> 6fea7218
     .use(require('ssb-gossip'))
     .use(require('ssb-replicate'))
     .use(require('ssb-friends'))
@@ -70,18 +61,8 @@
     .use(require('ssb-ebt'))
     .use(require('ssb-ooo'))
   // add third-party plugins
-<<<<<<< HEAD
+
   require('ssb-plugins').loadUserPlugins(createSsbServer, config)
-
-  if (argv[1] != '--disable-ssb-links') {
-    if (!createSsbServer.plugins.find(p => p.name == 'links2')) {
-      console.log("WARNING-DEPRECATION: ssb-links not installed as a plugin. If you are using git-ssb, ssb-npm or patchfoo please consider installing it")
-      createSsbServer.use(require('ssb-links'))
-    }
-  }
-=======
-  require('ssb-server-plugins').loadUserPlugins(createSsbServer, config)
->>>>>>> 6fea7218
 
   // start server
   var server = createSsbServer(config)
@@ -178,3 +159,9 @@
     muxrpcli(argv, manifest, rpc, config.verbose)
   })
 }
+
+
+
+
+
+
